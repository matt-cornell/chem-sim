<<<<<<< HEAD
use chem_sim::prelude::*;
use clap::Parser;
use petgraph::prelude::*;
use std::path::PathBuf;
=======
use lute::prelude::*;
use clap::{Parser, ValueEnum};
use petgraph::prelude::*;
use std::fmt::{self, Display, Formatter};
use std::io::{stdout, Write};
use std::path::{Path, PathBuf};
>>>>>>> 7f142d15

mod common;
use common::*;

#[derive(Parser)]
#[command(version, about)]
struct Cli {
    #[arg(short, long, default_value_t = OutputType::None)]
    fmt: OutputType,
    #[arg(short, long)]
    out: Option<PathBuf>,
    #[arg(short, long)]
    arena: bool,
    #[arg(short, long)]
    graph: bool,
    #[arg(short, long)]
    log: bool,
    inputs: Vec<String>,
}

fn main() {
    init_tracing();
    let cli = Cli::parse();
    let mut arena = Arena::<u16>::new();

    for (n, input) in cli.inputs.iter().enumerate() {
        let res = SmilesParser::new(&input).parse();
        tracing::info!("parsed input {n}");
        match res {
            Ok(graph) => {
                arena.insert_mol(&graph);
                tracing::info!("inserted input {n}");
            }
            Err(err) => tracing::error!("{err}"),
        }
    }

    if cli.graph {
        eprintln!("arena graph: {:#?}", arena.graph());
    }
    if cli.arena {
        eprintln!("arena: {:#?}", arena.expose_parts());
    }

    let graph = chem_sim::graph::compact::GraphCompactor::<&StableUnGraph<Atom, Bond, u16>>::new(
        arena.graph(),
    );

    match cli.fmt {
        OutputType::None => {}
        OutputType::Dot => write_output(cli.out.as_deref(), fmt_as_dot(&graph)),
        #[cfg(feature = "mol-svg")]
        OutputType::Svg => write_output(cli.out.as_deref(), fmt_as_svg(&graph)),
    }
}<|MERGE_RESOLUTION|>--- conflicted
+++ resolved
@@ -1,16 +1,7 @@
-<<<<<<< HEAD
-use chem_sim::prelude::*;
+use lute::prelude::*;
 use clap::Parser;
 use petgraph::prelude::*;
 use std::path::PathBuf;
-=======
-use lute::prelude::*;
-use clap::{Parser, ValueEnum};
-use petgraph::prelude::*;
-use std::fmt::{self, Display, Formatter};
-use std::io::{stdout, Write};
-use std::path::{Path, PathBuf};
->>>>>>> 7f142d15
 
 mod common;
 use common::*;
@@ -55,7 +46,7 @@
         eprintln!("arena: {:#?}", arena.expose_parts());
     }
 
-    let graph = chem_sim::graph::compact::GraphCompactor::<&StableUnGraph<Atom, Bond, u16>>::new(
+    let graph = lute::graph::GraphCompactor::<&StableUnGraph<Atom, Bond, u16>>::new(
         arena.graph(),
     );
 
